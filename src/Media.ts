--- conflicted
+++ resolved
@@ -46,11 +46,7 @@
     this.playback.on("seeking", this.pause);
     this.playback.on("timeupdate", this.onTimeUpdate);
     this.playback.on("volumechange", this.onVolumeChange);
-<<<<<<< HEAD
-
-=======
     
->>>>>>> 97277c80
     this.domElement.addEventListener("play", this.onDomPlay);
     this.domElement.addEventListener("pause", this.onDomPause);
 
